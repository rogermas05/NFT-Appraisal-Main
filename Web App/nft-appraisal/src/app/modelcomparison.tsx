--- conflicted
+++ resolved
@@ -28,23 +28,12 @@
   const [showAnimation1, setShowAnimation1] = useState(false);
   const [showAnimation2, setShowAnimation2] = useState(false);
   const [currentStep, setCurrentStep] = useState(0);
-<<<<<<< HEAD
+  const [consensusSteps, setConsensusSteps] = useState<ConsensusStep[]>(defaultConsensusSteps);
+  const { nftData, isAppraisalLoading, selectedModels, setSelectedModels } = useNFTData();
   const [consensusSteps, setConsensusSteps] = useState<ConsensusStep[]>(
     defaultConsensusSteps,
   );
   const { nftData, isAppraisalLoading } = useNFTData();
-  const [errorMessage, setErrorMessage] = useState<string | null>(null);
-
-  // Get appraisal data for the centralized aggregator model
-  const appraisalData = nftData?.appraisalData;
-
-  // Calculate confidence percentage
-  const confidencePercentage = appraisalData
-    ? Math.round(appraisalData.total_confidence * 100)
-    : 0;
-=======
-  const [consensusSteps, setConsensusSteps] = useState<ConsensusStep[]>(defaultConsensusSteps);
-  const { nftData, isAppraisalLoading, selectedModels, setSelectedModels } = useNFTData();
   const [errorMessage, setErrorMessage] = useState<string | null>(null);
 
   // Get model-specific data instead of just appraisalData
@@ -69,7 +58,6 @@
     
     return "-.--";
   };
->>>>>>> d72f18cc
 
   const getUsdPrice = (modelData: any): string => {
     if (!modelData) return "-.--";
@@ -97,25 +85,6 @@
     return 0;
   };
 
-<<<<<<< HEAD
-  // Calculate accuracy percentage
-  const accuracyPercentage =
-    appraisalData && appraisalData.accuracy !== undefined
-      ? Math.round(appraisalData.accuracy * 100)
-      : 0;
-
-  // Extract contract address and token ID from nftData
-  const contractAddress =
-    nftData?.contractAddress || nftData?.collectionAddress;
-  const tokenId = nftData?.tokenId;
-
-  // Log values to debug
-  useEffect(() => {
-    console.log("NFT Data:", nftData);
-    console.log("Contract Address:", contractAddress);
-    console.log("Token ID:", tokenId);
-  }, [nftData, contractAddress, tokenId]);
-=======
   const getAccuracyPercentage = (modelData: any) => {
     if (!modelData || modelData.accuracy === undefined) return 0;
     return Math.round(modelData.accuracy * 100);
@@ -158,7 +127,42 @@
   useEffect(() => {
     setSelectedModels([model1, model2]);
   }, [model1, model2, setSelectedModels]);
->>>>>>> d72f18cc
+  // Get appraisal data for the centralized aggregator model
+  const appraisalData = nftData?.appraisalData;
+
+  // Calculate confidence percentage
+  const confidencePercentage = appraisalData
+    ? Math.round(appraisalData.total_confidence * 100)
+    : 0;
+
+  // Get standard deviation for model predictions
+  const standardDeviation = appraisalData?.standard_deviation ?? 0;
+
+  // Add this near the top of your component
+  useEffect(() => {
+    if (appraisalData) {
+      console.log("Appraisal data received:", appraisalData);
+      console.log("Accuracy value:", appraisalData.accuracy);
+    }
+  }, [appraisalData]);
+
+  // Calculate accuracy percentage
+  const accuracyPercentage =
+    appraisalData && appraisalData.accuracy !== undefined
+      ? Math.round(appraisalData.accuracy * 100)
+      : 0;
+
+  // Extract contract address and token ID from nftData
+  const contractAddress =
+    nftData?.contractAddress || nftData?.collectionAddress;
+  const tokenId = nftData?.tokenId;
+
+  // Log values to debug
+  useEffect(() => {
+    console.log("NFT Data:", nftData);
+    console.log("Contract Address:", contractAddress);
+    console.log("Token ID:", tokenId);
+  }, [nftData, contractAddress, tokenId]);
 
   // Loading skeleton component
   const LoadingSkeleton = () => (
@@ -254,7 +258,6 @@
     </div>
   );
 
-<<<<<<< HEAD
   // Create confidence tooltip content with standard deviation
   const confidenceTooltipContent = (modelId: ModelId) => {
     const baseText =
@@ -284,8 +287,6 @@
     return baseText;
   };
 
-=======
->>>>>>> d72f18cc
   return (
     <div className="flex flex-1 flex-col gap-6 p-6">
       {/* Error message toast */}
@@ -341,15 +342,12 @@
                         Estimated Value
                       </p>
                       <p className="text-3xl font-bold text-blue-400">
-<<<<<<< HEAD
+                        {model1Data ? 
+                          `${getEthereumPrice(model1Data)} ETH ($${getUsdPrice(model1Data)})` : 
+                          "-.-- ETH"}
                         {model1 === "regression" && appraisalData
                           ? `${appraisalData.ethereum_price_usd.toFixed(2)} ETH ($${appraisalData.price.toFixed(2)})`
                           : "-.-- ETH"}
-=======
-                        {model1Data ? 
-                          `${getEthereumPrice(model1Data)} ETH ($${getUsdPrice(model1Data)})` : 
-                          "-.-- ETH"}
->>>>>>> d72f18cc
                       </p>
                     </div>
 
@@ -360,7 +358,10 @@
                         <InfoTooltip text={confidenceTooltipContent(model1, model1Data)} />
                       </div>
                       <div className="flex items-center gap-3">
-<<<<<<< HEAD
+                        <div className="flex-1 h-3 bg-gray-700 rounded-full">
+                          <div 
+                            className="h-full bg-blue-500 rounded-full"
+                            style={{ width: `${getConfidencePercentage(model1Data)}%` }}
                         <div className="h-3 flex-1 rounded-full bg-gray-700">
                           <div
                             className="h-full rounded-full bg-blue-500"
@@ -373,19 +374,10 @@
                           ></div>
                         </div>
                         <span className="text-sm font-medium">
+                          {getConfidencePercentage(model1Data)}%
                           {model1 === "regression" && appraisalData
                             ? `${confidencePercentage}%`
                             : "0%"}
-=======
-                        <div className="flex-1 h-3 bg-gray-700 rounded-full">
-                          <div 
-                            className="h-full bg-blue-500 rounded-full"
-                            style={{ width: `${getConfidencePercentage(model1Data)}%` }}
-                          ></div>
-                        </div>
-                        <span className="text-sm font-medium">
-                          {getConfidencePercentage(model1Data)}%
->>>>>>> d72f18cc
                         </span>
                       </div>
                     </div>
@@ -397,7 +389,10 @@
                         <InfoTooltip text="Accuracy score measures how close the model's predictions have been to actual sale prices historically. Higher values indicate better predictive performance." />
                       </div>
                       <div className="flex items-center gap-3">
-<<<<<<< HEAD
+                        <div className="flex-1 h-3 bg-gray-700 rounded-full">
+                          <div 
+                            className="h-full bg-green-500 rounded-full"
+                            style={{ width: `${getAccuracyPercentage(model1Data)}%` }}
                         <div className="h-3 flex-1 rounded-full bg-gray-700">
                           <div
                             className="h-full rounded-full bg-green-500"
@@ -410,24 +405,21 @@
                           ></div>
                         </div>
                         <span className="text-sm font-medium">
+                          {getAccuracyPercentage(model1Data)}%
                           {model1 === "regression" && appraisalData
                             ? `${accuracyPercentage}%`
                             : "0%"}
-=======
-                        <div className="flex-1 h-3 bg-gray-700 rounded-full">
-                          <div 
-                            className="h-full bg-green-500 rounded-full"
-                            style={{ width: `${getAccuracyPercentage(model1Data)}%` }}
-                          ></div>
-                        </div>
-                        <span className="text-sm font-medium">
-                          {getAccuracyPercentage(model1Data)}%
->>>>>>> d72f18cc
                         </span>
                       </div>
                     </div>
 
-<<<<<<< HEAD
+                    {/* Explanation Text - Only show if we have model data */}
+                    {model1Data && getModelExplanation(model1Data) && (
+                      <div className="bg-gray-800/50 rounded-lg p-6">
+                        <p className="text-sm text-gray-400 mb-2">Model Explanation</p>
+                        <p className="text-sm text-gray-200 whitespace-pre-wrap">
+                          {getModelExplanation(model1Data)}
+                        </p>
                     {/* Explanation Text - Only show if we have appraisal data */}
                     {model1 === "regression" && appraisalData && (
                       <div className="rounded-lg bg-gray-800/50 p-6">
@@ -436,14 +428,6 @@
                         </p>
                         <p className="whitespace-pre-wrap text-sm text-gray-200">
                           {appraisalData.text}
-=======
-                    {/* Explanation Text - Only show if we have model data */}
-                    {model1Data && getModelExplanation(model1Data) && (
-                      <div className="bg-gray-800/50 rounded-lg p-6">
-                        <p className="text-sm text-gray-400 mb-2">Model Explanation</p>
-                        <p className="text-sm text-gray-200 whitespace-pre-wrap">
-                          {getModelExplanation(model1Data)}
->>>>>>> d72f18cc
                         </p>
                       </div>
                     )}
@@ -506,15 +490,12 @@
                         Estimated Value
                       </p>
                       <p className="text-3xl font-bold text-purple-400">
-<<<<<<< HEAD
+                        {model2Data ? 
+                          `${getEthereumPrice(model2Data)} ETH ($${getUsdPrice(model2Data)})` : 
+                          "-.-- ETH"}
                         {model2 === "regression" && appraisalData
                           ? `${appraisalData.ethereum_price_usd.toFixed(2)} ETH ($${appraisalData.price.toFixed(2)})`
                           : "-.-- ETH"}
-=======
-                        {model2Data ? 
-                          `${getEthereumPrice(model2Data)} ETH ($${getUsdPrice(model2Data)})` : 
-                          "-.-- ETH"}
->>>>>>> d72f18cc
                       </p>
                     </div>
 
@@ -525,7 +506,10 @@
                         <InfoTooltip text={confidenceTooltipContent(model2, model2Data)} />
                       </div>
                       <div className="flex items-center gap-3">
-<<<<<<< HEAD
+                        <div className="flex-1 h-3 bg-gray-700 rounded-full">
+                          <div 
+                            className="h-full bg-purple-500 rounded-full"
+                            style={{ width: `${getConfidencePercentage(model2Data)}%` }}
                         <div className="h-3 flex-1 rounded-full bg-gray-700">
                           <div
                             className="h-full rounded-full bg-purple-500"
@@ -538,19 +522,10 @@
                           ></div>
                         </div>
                         <span className="text-sm font-medium">
+                          {getConfidencePercentage(model2Data)}%
                           {model2 === "regression" && appraisalData
                             ? `${confidencePercentage}%`
                             : "0%"}
-=======
-                        <div className="flex-1 h-3 bg-gray-700 rounded-full">
-                          <div 
-                            className="h-full bg-purple-500 rounded-full"
-                            style={{ width: `${getConfidencePercentage(model2Data)}%` }}
-                          ></div>
-                        </div>
-                        <span className="text-sm font-medium">
-                          {getConfidencePercentage(model2Data)}%
->>>>>>> d72f18cc
                         </span>
                       </div>
                     </div>
@@ -562,7 +537,10 @@
                         <InfoTooltip text="Accuracy score measures how close the model's predictions have been to actual sale prices historically. Higher values indicate better predictive performance." />
                       </div>
                       <div className="flex items-center gap-3">
-<<<<<<< HEAD
+                        <div className="flex-1 h-3 bg-gray-700 rounded-full">
+                          <div 
+                            className="h-full bg-green-500 rounded-full"
+                            style={{ width: `${getAccuracyPercentage(model2Data)}%` }}
                         <div className="h-3 flex-1 rounded-full bg-gray-700">
                           <div
                             className="h-full rounded-full bg-green-500"
@@ -575,24 +553,21 @@
                           ></div>
                         </div>
                         <span className="text-sm font-medium">
+                          {getAccuracyPercentage(model2Data)}%
                           {model2 === "regression" && appraisalData
                             ? `${accuracyPercentage}%`
                             : "0%"}
-=======
-                        <div className="flex-1 h-3 bg-gray-700 rounded-full">
-                          <div 
-                            className="h-full bg-green-500 rounded-full"
-                            style={{ width: `${getAccuracyPercentage(model2Data)}%` }}
-                          ></div>
-                        </div>
-                        <span className="text-sm font-medium">
-                          {getAccuracyPercentage(model2Data)}%
->>>>>>> d72f18cc
                         </span>
                       </div>
                     </div>
 
-<<<<<<< HEAD
+                    {/* Explanation Text - Only show if we have model data */}
+                    {model2Data && getModelExplanation(model2Data) && (
+                      <div className="bg-gray-800/50 rounded-lg p-6">
+                        <p className="text-sm text-gray-400 mb-2">Model Explanation</p>
+                        <p className="text-sm text-gray-200 whitespace-pre-wrap">
+                          {getModelExplanation(model2Data)}
+                        </p>
                     {/* Explanation Text - Only show if we have appraisal data */}
                     {model2 === "regression" && appraisalData && (
                       <div className="rounded-lg bg-gray-800/50 p-6">
@@ -601,14 +576,6 @@
                         </p>
                         <p className="whitespace-pre-wrap text-sm text-gray-200">
                           {appraisalData.text}
-=======
-                    {/* Explanation Text - Only show if we have model data */}
-                    {model2Data && getModelExplanation(model2Data) && (
-                      <div className="bg-gray-800/50 rounded-lg p-6">
-                        <p className="text-sm text-gray-400 mb-2">Model Explanation</p>
-                        <p className="text-sm text-gray-200 whitespace-pre-wrap">
-                          {getModelExplanation(model2Data)}
->>>>>>> d72f18cc
                         </p>
                       </div>
                     )}
